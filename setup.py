#!/usr/bin/env python
# -*- coding: utf-8 -*-

# Note: To use the 'upload' functionality of this file, you must:
#   $ pip install twine

import io
import os
import sys
from shutil import rmtree

from setuptools import find_packages, setup, Command

# Package meta-data.
NAME = 'hitherdither'
DESCRIPTION = 'Dithering algorithms for arbitrary palettes in PIL'
URL = 'https://github.com/hbldh/hitherdither'
EMAIL = 'henrik.blidh@nedomkull.com'
AUTHOR = 'Henrik Blidh'

# What packages are required for this module to be executed?
REQUIRED = [
   'Pillow>=3.3.1',
   'numpy>=1.9.0',
   'pathlib2;python_version<"3"'
],


here = os.path.abspath(os.path.dirname(__file__))

<<<<<<< HEAD
# Import the README and use it as the long-description.
# Note: this will only work if 'README.rst' is present in your MANIFEST.in file!
=======
>>>>>>> f9f435fd
with io.open(os.path.join(here, 'README.rst'), encoding='utf-8') as f:
    long_description = '\n' + f.read()

# Load the package's __version__.py module as a dictionary.
about = {}
with open(os.path.join(here, NAME, '__version__.py')) as f:
    exec(f.read(), about)


class UploadCommand(Command):
    """Support setup.py upload."""

    description = 'Build and publish the package.'
    user_options = []

    @staticmethod
    def status(s):
        """Prints things in bold."""
        print('\033[1m{0}\033[0m'.format(s))

    def initialize_options(self):
        pass

    def finalize_options(self):
        pass

    def run(self):
        try:
            self.status('Removing previous builds…')
            rmtree(os.path.join(here, 'dist'))
        except OSError:
            pass

        self.status('Building Source and Wheel (universal) distribution…')
        os.system('{0} setup.py sdist bdist_wheel --universal'.format(sys.executable))

        self.status('Uploading the package to PyPi via Twine…')
        os.system('twine upload dist/*')

        sys.exit()


# Where the magic happens:
setup(
    name=NAME,
    version=about['__version__'],
    description=DESCRIPTION,
    long_description=long_description,
    author=AUTHOR,
    author_email=EMAIL,
    url=URL,
    packages=find_packages(exclude=('tests',)),
    install_requires=REQUIRED,
    include_package_data=True,
    license='MIT',
    classifiers=[
        'License :: OSI Approved :: MIT License',
        'Programming Language :: Python',
        'Programming Language :: Python :: 2',
        'Programming Language :: Python :: 2.6',
        'Programming Language :: Python :: 2.7',
        'Programming Language :: Python :: 3',
        'Programming Language :: Python :: 3.3',
        'Programming Language :: Python :: 3.4',
        'Programming Language :: Python :: 3.5',
        'Programming Language :: Python :: 3.6',
        'Operating System :: OS Independent',
        'Development Status :: 4 - Beta',
        'Intended Audience :: Developers',
    ],
    # $ setup.py publish support.
    cmdclass={
        'upload': UploadCommand,
    },
)<|MERGE_RESOLUTION|>--- conflicted
+++ resolved
@@ -28,11 +28,6 @@
 
 here = os.path.abspath(os.path.dirname(__file__))
 
-<<<<<<< HEAD
-# Import the README and use it as the long-description.
-# Note: this will only work if 'README.rst' is present in your MANIFEST.in file!
-=======
->>>>>>> f9f435fd
 with io.open(os.path.join(here, 'README.rst'), encoding='utf-8') as f:
     long_description = '\n' + f.read()
 
